import asyncio

from agno.agent import Agent
from agno.models.openai import OpenAIChat
<<<<<<< HEAD
from agno.tools.duckduckgo import DuckDuckGoTools
=======
from agno.tools.duckduckgo import DuckDuckGo
from rich.pretty import pprint
>>>>>>> fa588c49

providers = ["openai", "anthropic", "ollama", "cohere", "google"]
instructions = [
    "Your task is to write a well researched report on AI providers.",
    "The report should be unbiased and factual.",
]


async def get_reports():
    tasks = []
    for provider in providers:
        agent = Agent(
            model=OpenAIChat(id="gpt-4"),
            instructions=instructions,
            tools=[DuckDuckGoTools()],
        )
        tasks.append(agent.arun(f"Write a report on the following AI provider: {provider}"))

    results = await asyncio.gather(*tasks)
    return results


async def main():
    results = await get_reports()
    for result in results:
        print("************")
        pprint(result.content)
        print("************")
        print("\n")


if __name__ == "__main__":
    asyncio.run(main())<|MERGE_RESOLUTION|>--- conflicted
+++ resolved
@@ -2,12 +2,8 @@
 
 from agno.agent import Agent
 from agno.models.openai import OpenAIChat
-<<<<<<< HEAD
 from agno.tools.duckduckgo import DuckDuckGoTools
-=======
-from agno.tools.duckduckgo import DuckDuckGo
 from rich.pretty import pprint
->>>>>>> fa588c49
 
 providers = ["openai", "anthropic", "ollama", "cohere", "google"]
 instructions = [
