--- conflicted
+++ resolved
@@ -5,11 +5,7 @@
 from uuid import uuid4
 
 from agno.agent import Agent
-<<<<<<< HEAD
-from agno.agent.media import ImageArtifact, VideoArtifact
-=======
-from agno.run.media import Image, Video
->>>>>>> 28f85545
+from agno.media import ImageArtifact, VideoArtifact
 from agno.tools import Toolkit
 from agno.utils.log import logger
 
