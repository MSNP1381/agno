--- conflicted
+++ resolved
@@ -283,11 +283,7 @@
             message_dict["content"] = None
             message_dict["audio"] = {"id": message.audio_output.id}
 
-<<<<<<< HEAD
-        if message.videos is not None:
-=======
         if message.videos is not None and len(message.videos) > 0:
->>>>>>> bdc084d2
             log_warning("Video input is currently unsupported.")
 
         # OpenAI expects the tool_calls to be None if empty, not an empty list
