--- conflicted
+++ resolved
@@ -128,17 +128,11 @@
             if media_type is None:
                 import mimetypes
 
-<<<<<<< HEAD
-                media_type = mimetypes.guess_type(file.filepath)[0]
-                if media_type != "application/pdf":
-                    get_logger().error(f"Unsupported file type: {media_type}")
-=======
                 media_type = mimetypes.guess_type(file.filepath)[0] or "application/pdf"
 
             # Map media type to type, default to "base64" if no mapping exists
             type = mime_mapping.get(media_type, "base64")
 
->>>>>>> ba0e6921
             return {
                 "type": "document",
                 "source": {
