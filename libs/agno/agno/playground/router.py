<<<<<<< HEAD
import base64
from io import BytesIO
=======
>>>>>>> 7f36b83b
import json
from dataclasses import asdict
from io import BytesIO
from typing import Any, AsyncGenerator, Generator, List, Optional, cast

<<<<<<< HEAD
from fastapi import APIRouter, File, Form, HTTPException, Query, UploadFile
=======
from fastapi import APIRouter, File, Form, HTTPException, UploadFile
>>>>>>> 7f36b83b
from fastapi.responses import JSONResponse, StreamingResponse

from agno.agent.agent import Agent, RunResponse
from agno.agent.session import AgentSession
from agno.document.reader.csv_reader import CSVReader
<<<<<<< HEAD
from agno.document.reader.docx import DocxReader
from agno.document.reader.pdf import PDFReader
from agno.document.reader.text import TextReader
=======
from agno.document.reader.docx_reader import DocxReader
from agno.document.reader.pdf_reader import PDFReader
from agno.document.reader.text_reader import TextReader
from agno.media import ImageInput
>>>>>>> 7f36b83b
from agno.playground.operator import (
    format_tools,
    get_agent_by_id,
    get_session_title,
    get_session_title_from_workflow_session,
    get_workflow_by_id,
)
from agno.playground.schemas import (
    AgentGetResponse,
    AgentModel,
    AgentRenameRequest,
<<<<<<< HEAD
=======
    AgentSessionDeleteRequest,
    AgentSessionsRequest,
>>>>>>> 7f36b83b
    AgentSessionsResponse,
    WorkflowGetResponse,
    WorkflowRenameRequest,
    WorkflowRunRequest,
    WorkflowSessionResponse,
    WorkflowsGetResponse,
)
from agno.utils.log import logger
from agno.workflow.session import WorkflowSession
from agno.workflow.workflow import Workflow


def get_playground_router(
    agents: Optional[List[Agent]] = None, workflows: Optional[List[Workflow]] = None
) -> APIRouter:
    playground_router = APIRouter(prefix="/playground", tags=["Playground"])
    if agents is None and workflows is None:
        raise ValueError("Either agents or workflows must be provided.")

    @playground_router.get("/status")
    def playground_status():
        return {"playground": "available"}

    @playground_router.get("/agents", response_model=List[AgentGetResponse])
    def get_agents():
        agent_list: List[AgentGetResponse] = []
        if agents is None:
            return agent_list

        for agent in agents:
            agent_tools = agent.get_tools()
            formatted_tools = format_tools(agent_tools)

            name = agent.model.name or agent.model.__class__.__name__ if agent.model else None
            provider = agent.model.provider or agent.model.__class__.__name__ if agent.model else None
            model_id = agent.model.id if agent.model else None

            if provider and model_id:
                provider = f"{provider} {model_id}"
            elif name and model_id:
                provider = f"{name} {model_id}"
            elif model_id:
                provider = model_id
            else:
                provider = ""

            agent_list.append(
                AgentGetResponse(
                    agent_id=agent.agent_id,
                    name=agent.name,
                    model=AgentModel(
                        name=name,
                        model=model_id,
                        provider=provider,
                    ),
                    add_context=agent.add_context,
                    tools=formatted_tools,
                    memory={"name": agent.memory.db.__class__.__name__} if agent.memory and agent.memory.db else None,
                    storage={"name": agent.storage.__class__.__name__} if agent.storage else None,
                    knowledge={"name": agent.knowledge.__class__.__name__} if agent.knowledge else None,
                    description=agent.description,
                    instructions=agent.instructions,
                )
            )

        return agent_list

    def chat_response_streamer(agent: Agent, message: str, images: Optional[List[ImageInput]] = None) -> Generator:
        run_response = agent.run(message=message, images=images, stream=True, stream_intermediate_steps=True)
        for run_response_chunk in run_response:
            run_response_chunk = cast(RunResponse, run_response_chunk)
            yield run_response_chunk.to_json()

    def process_image(file: UploadFile) -> ImageInput:
        content = file.file.read()

        return ImageInput(content=content)

<<<<<<< HEAD
    @playground_router.post("/agents/{agent_id}/run")
    def create_agent_run(
        agent_id: str,
        message: str = Form(...),
=======
    @playground_router.post("/agent/run")
    def agent_run(
        message: str = Form(...),
        agent_id: str = Form(...),
>>>>>>> 7f36b83b
        stream: bool = Form(True),
        monitor: bool = Form(False),
        session_id: Optional[str] = Form(None),
        user_id: Optional[str] = Form(None),
        files: Optional[List[UploadFile]] = File(None),
        image: Optional[UploadFile] = File(None),
    ):
        logger.debug(f"AgentRunRequest: {message} {agent_id} {stream} {monitor} {session_id} {user_id} {files}")
        agent = get_agent_by_id(agent_id, agents)
        if agent is None:
            raise HTTPException(status_code=404, detail="Agent not found")

        if files:
            if agent.knowledge is None:
                raise HTTPException(status_code=404, detail="KnowledgeBase not found")

        if session_id is not None:
            logger.debug(f"Continuing session: {session_id}")
        else:
            logger.debug("Creating new session")

        # Create a new instance of this agent
        new_agent_instance = agent.deep_copy(update={"session_id": session_id})
        if user_id is not None:
            new_agent_instance.user_id = user_id

        if monitor:
            new_agent_instance.monitoring = True
        else:
            new_agent_instance.monitoring = False

<<<<<<< HEAD
        base64_image: Optional[List[Union[str, Dict]]] = None
        if image:
            base64_image = process_image(image)
=======
        image_input: Optional[ImageInput] = None
        if image:
            image_input = process_image(image)
>>>>>>> 7f36b83b

        if files:
            for file in files:
                if file.content_type == "application/pdf":
                    contents = file.file.read()
                    pdf_file = BytesIO(contents)
                    pdf_file.name = file.filename
                    file_content = PDFReader().read(pdf_file)
                    if agent.knowledge is not None:
                        agent.knowledge.load_documents(file_content)
                elif file.content_type == "text/csv":
                    contents = file.file.read()
                    csv_file = BytesIO(contents)
                    csv_file.name = file.filename
                    file_content = CSVReader().read(csv_file)
                    if agent.knowledge is not None:
                        agent.knowledge.load_documents(file_content)
                elif file.content_type == "application/vnd.openxmlformats-officedocument.wordprocessingml.document":
                    contents = file.file.read()
                    docx_file = BytesIO(contents)
                    docx_file.name = file.filename
                    file_content = DocxReader().read(docx_file)
                    if agent.knowledge is not None:
                        agent.knowledge.load_documents(file_content)
                elif file.content_type == "text/plain":
                    contents = file.file.read()
                    text_file = BytesIO(contents)
                    text_file.name = file.filename
                    file_content = TextReader().read(text_file)
                    if agent.knowledge is not None:
                        agent.knowledge.load_documents(file_content)
                else:
                    raise HTTPException(status_code=400, detail="Unsupported file type")

        if stream:
            return StreamingResponse(
<<<<<<< HEAD
                chat_response_streamer(new_agent_instance, message, images=base64_image),
=======
                chat_response_streamer(new_agent_instance, message, images=[image_input] if image_input else None),
>>>>>>> 7f36b83b
                media_type="text/event-stream",
            )
        else:
            run_response = cast(
                RunResponse,
                new_agent_instance.run(
<<<<<<< HEAD
                    message,
                    images=base64_image,
=======
                    message=message,
                    images=[image_input] if image_input else None,
>>>>>>> 7f36b83b
                    stream=False,
                ),
            )
            return json.dumps(asdict(run_response))

    @playground_router.get("/agents/{agent_id}/sessions")
    def get_user_agent_sessions(agent_id: str, user_id: str = Query(None)):
        logger.debug(f"AgentSessionsRequest: {agent_id} {user_id}")
        agent = get_agent_by_id(agent_id, agents)
        if agent is None:
            return JSONResponse(status_code=404, content="Agent not found.")

        if agent.storage is None:
            return JSONResponse(status_code=404, content="Agent does not have storage enabled.")

        agent_sessions: List[AgentSessionsResponse] = []
        all_agent_sessions: List[AgentSession] = agent.storage.get_all_sessions(user_id=user_id)
        for session in all_agent_sessions:
            title = get_session_title(session)
            agent_sessions.append(
                AgentSessionsResponse(
                    title=title,
                    session_id=session.session_id,
                    session_name=session.session_data.get("session_name") if session.session_data else None,
                    created_at=session.created_at,
                )
            )
        return agent_sessions

    @playground_router.post("/agents/{agent_id}/sessions/{session_id}")
    def get_user_agent_session(agent_id: str, session_id: str, user_id: str = Query(None)):
        logger.debug(f"AgentSessionsRequest: {agent_id} {user_id} {session_id}")
        agent = get_agent_by_id(agent_id, agents)
        if agent is None:
            return JSONResponse(status_code=404, content="Agent not found.")

        if agent.storage is None:
            return JSONResponse(status_code=404, content="Agent does not have storage enabled.")

        agent_session: Optional[AgentSession] = agent.storage.read(session_id)
        if agent_session is None:
            return JSONResponse(status_code=404, content="Session not found.")

        return agent_session

    @playground_router.post("/agents/{agent_id}/sessions/{session_id}/rename")
    def rename_agent_session(agent_id: str, session_id: str, body: AgentRenameRequest, user_id: str = Query(None)):
        agent = get_agent_by_id(agent_id, agents)
        if agent is None:
            return JSONResponse(status_code=404, content=f"couldn't find agent with {agent_id}")

        if agent.storage is None:
            return JSONResponse(status_code=404, content="Agent does not have storage enabled.")

        all_agent_sessions: List[AgentSession] = agent.storage.get_all_sessions(user_id=user_id)
        for session in all_agent_sessions:
            if session.session_id == session_id:
                agent.session_id = session_id
                agent.rename_session(body.name)
                return JSONResponse(content={"message": f"successfully renamed agent {agent.name}"})

        return JSONResponse(status_code=404, content="Session not found.")

    @playground_router.delete("/agents/{agent_id}/sessions/{session_id}")
    def delete_agent_session(agent_id: str, session_id: str, user_id: str = Query(None)):
        agent = get_agent_by_id(agent_id, agents)
        if agent is None:
            return JSONResponse(status_code=404, content="Agent not found.")

        if agent.storage is None:
            return JSONResponse(status_code=404, content="Agent does not have storage enabled.")

        all_agent_sessions: List[AgentSession] = agent.storage.get_all_sessions(user_id=user_id)
        for session in all_agent_sessions:
            if session.session_id == session_id:
                agent.delete_session(session_id)
                return JSONResponse(content={"message": f"successfully deleted agent {agent.name}"})

        return JSONResponse(status_code=404, content="Session not found.")

    @playground_router.get("/workflows", response_model=List[WorkflowsGetResponse])
    def get_workflows():
        if workflows is None:
            return []

        return [
            WorkflowsGetResponse(
                workflow_id=workflow.workflow_id,
                name=workflow.name,
                description=workflow.description,
            )
            for workflow in workflows
        ]

    @playground_router.get("/workflows/{workflow_id}", response_model=WorkflowGetResponse)
    def get_workflow(workflow_id: str):
        workflow = get_workflow_by_id(workflow_id, workflows)
        if workflow is None:
            raise HTTPException(status_code=404, detail="Workflow not found")

        return WorkflowGetResponse(
            workflow_id=workflow.workflow_id,
            name=workflow.name,
            description=workflow.description,
            parameters=workflow._run_parameters or {},
            storage=workflow.storage.__class__.__name__ if workflow.storage else None,
        )

    @playground_router.post("/workflows/{workflow_id}/run")
    def create_workflow_run(workflow_id: str, body: WorkflowRunRequest):
        # Retrieve the workflow by ID
        workflow = get_workflow_by_id(workflow_id, workflows)
        if workflow is None:
            raise HTTPException(status_code=404, detail="Workflow not found")

        # Create a new instance of this workflow
        new_workflow_instance = workflow.deep_copy(update={"workflow_id": workflow_id})
        new_workflow_instance.user_id = body.user_id

        # Return based on the response type
        try:
            if new_workflow_instance._run_return_type == "RunResponse":
                # Return as a normal response
                return new_workflow_instance.run(**body.input)
            else:
                # Return as a streaming response
                return StreamingResponse(
                    (result.model_dump_json() for result in new_workflow_instance.run(**body.input)),
                    media_type="text/event-stream",
                )
        except Exception as e:
            # Handle unexpected runtime errors
            raise HTTPException(status_code=500, detail=f"Error running workflow: {str(e)}")

    @playground_router.get("/workflows/{workflow_id}/sessions", response_model=List[WorkflowSessionResponse])
    def get_all_workflow_sessions(workflow_id: str, user_id: str = Query(None)):
        # Retrieve the workflow by ID
        workflow = get_workflow_by_id(workflow_id, workflows)
        if not workflow:
            raise HTTPException(status_code=404, detail="Workflow not found")

        # Ensure storage is enabled for the workflow
        if not workflow.storage:
            raise HTTPException(status_code=404, detail="Workflow does not have storage enabled")

        # Retrieve all sessions for the given workflow and user
        try:
            all_workflow_sessions: List[WorkflowSession] = workflow.storage.get_all_sessions(
                user_id=user_id, workflow_id=workflow_id
            )
        except Exception as e:
            raise HTTPException(status_code=500, detail=f"Error retrieving sessions: {str(e)}")

        # Return the sessions
        return [
            WorkflowSessionResponse(
                title=get_session_title_from_workflow_session(session),
                session_id=session.session_id,
                session_name=session.session_data.get("session_name") if session.session_data else None,
                created_at=session.created_at,
            )
            for session in all_workflow_sessions
        ]

    @playground_router.get("/workflows/{workflow_id}/sessions/{session_id}", response_model=WorkflowSession)
    def get_workflow_session(workflow_id: str, session_id: str, user_id: str = Query(None)):
        # Retrieve the workflow by ID
        workflow = get_workflow_by_id(workflow_id, workflows)
        if not workflow:
            raise HTTPException(status_code=404, detail="Workflow not found")

        # Ensure storage is enabled for the workflow
        if not workflow.storage:
            raise HTTPException(status_code=404, detail="Workflow does not have storage enabled")

        # Retrieve the specific session
        try:
            workflow_session: Optional[WorkflowSession] = workflow.storage.read(session_id, user_id)
        except Exception as e:
            raise HTTPException(status_code=500, detail=f"Error retrieving session: {str(e)}")

        if not workflow_session:
            raise HTTPException(status_code=404, detail="Session not found")

        # Return the session
        return workflow_session

    @playground_router.post("/workflows/{workflow_id}/sessions/{session_id}/rename")
    def rename_workflow_session(workflow_id: str, session_id: str, body: WorkflowRenameRequest, user_id: str = Query(None),):
        workflow = get_workflow_by_id(workflow_id, workflows)
        if workflow is None:
            raise HTTPException(status_code=404, detail="Workflow not found")

        workflow.session_id = session_id
        workflow.rename_session(body.name)
        return JSONResponse(content={"message": f"successfully renamed workflow {workflow.name}"})

    @playground_router.delete("/workflows/{workflow_id}/sessions/{session_id}")
    def delete_workflow_session(workflow_id: str, session_id: str, user_id: str = Query(None)):
        workflow = get_workflow_by_id(workflow_id, workflows)
        if workflow is None:
            raise HTTPException(status_code=404, detail="Workflow not found")

        workflow.delete_session(session_id)
        return JSONResponse(content={"message": f"successfully deleted workflow {workflow.name}"})

    return playground_router


def get_async_playground_router(
    agents: Optional[List[Agent]] = None, workflows: Optional[List[Workflow]] = None
) -> APIRouter:
    playground_router = APIRouter(prefix="/playground", tags=["Playground"])

    if agents is None and workflows is None:
        raise ValueError("Either agents or workflows must be provided.")

    @playground_router.get("/status")
    async def playground_status():
        return {"playground": "available"}

    @playground_router.get("/agents", response_model=List[AgentGetResponse])
    async def get_agents():
        agent_list: List[AgentGetResponse] = []
        if agents is None:
            return agent_list

        for agent in agents:
            agent_tools = agent.get_tools()
            formatted_tools = format_tools(agent_tools)

            print(agent.model)

            name = agent.model.name or agent.model.__class__.__name__ if agent.model else None
            provider = agent.model.provider or agent.model.__class__.__name__ if agent.model else ""
            model_id = agent.model.id if agent.model else None

            if provider and model_id:
                provider = f"{provider} {model_id}"
            elif name and model_id:
                provider = f"{name} {model_id}"
            elif model_id:
                provider = model_id
            else:
                provider = ""

            agent_list.append(
                AgentGetResponse(
                    agent_id=agent.agent_id,
                    name=agent.name,
                    model=AgentModel(
                        name=name,
                        model=model_id,
                        provider=provider,
                    ),
                    add_context=agent.add_context,
                    tools=formatted_tools,
                    memory={"name": agent.memory.db.__class__.__name__} if agent.memory and agent.memory.db else None,
                    storage={"name": agent.storage.__class__.__name__} if agent.storage else None,
                    knowledge={"name": agent.knowledge.__class__.__name__} if agent.knowledge else None,
                    description=agent.description,
                    instructions=agent.instructions,
                )
            )

        return agent_list

    async def chat_response_streamer(
        agent: Agent,
        message: str,
        images: Optional[List[ImageInput]] = None,
        audio_file_content: Optional[Any] = None,
        video_file_content: Optional[Any] = None,
    ) -> AsyncGenerator:
        run_response = await agent.arun(
            message,
            images=images,
            audio=audio_file_content,
            videos=video_file_content,
            stream=True,
            stream_intermediate_steps=True,
        )
        async for run_response_chunk in run_response:
            run_response_chunk = cast(RunResponse, run_response_chunk)
            yield run_response_chunk.to_json()

    async def process_image(file: UploadFile) -> ImageInput:
        content = file.file.read()

        return ImageInput(content=content)

<<<<<<< HEAD
    @playground_router.post("/agents/{agent_id}/run")
    async def create_agent_run(
        agent_id: str,
        message: str = Form(...),
=======
    @playground_router.post("/agent/run")
    async def agent_run(
        message: str = Form(...),
        agent_id: str = Form(...),
>>>>>>> 7f36b83b
        stream: bool = Form(True),
        monitor: bool = Form(False),
        session_id: Optional[str] = Form(None),
        user_id: Optional[str] = Form(None),
        files: Optional[List[UploadFile]] = File(None),
        image: Optional[UploadFile] = File(None),
    ):
        logger.debug(f"AgentRunRequest: {message} {session_id} {user_id} {agent_id}")
        agent = get_agent_by_id(agent_id, agents)
        if agent is None:
            raise HTTPException(status_code=404, detail="Agent not found")

        if files:
            if agent.knowledge is None:
                raise HTTPException(status_code=404, detail="KnowledgeBase not found")

        if session_id is not None:
            logger.debug(f"Continuing session: {session_id}")
        else:
            logger.debug("Creating new session")

        # Create a new instance of this agent
        new_agent_instance = agent.deep_copy(update={"session_id": session_id})
        if user_id is not None:
            new_agent_instance.user_id = user_id

        if monitor:
            new_agent_instance.monitoring = True
        else:
            new_agent_instance.monitoring = False

<<<<<<< HEAD
        base64_image: Optional[List[Union[str, Dict]]] = None
        if image:
            base64_image = await process_image(image)
=======
        image_input: Optional[ImageInput] = None
        if image:
            image_input = await process_image(image)
>>>>>>> 7f36b83b

        if files:
            for file in files:
                if file.content_type == "application/pdf":
                    contents = await file.read()
                    pdf_file = BytesIO(contents)
                    pdf_file.name = file.filename
                    file_content = PDFReader().read(pdf_file)
                    if agent.knowledge is not None:
                        agent.knowledge.load_documents(file_content)
                elif file.content_type == "text/csv":
                    contents = await file.read()
                    csv_file = BytesIO(contents)
                    csv_file.name = file.filename
                    file_content = CSVReader().read(csv_file)
                    if agent.knowledge is not None:
                        agent.knowledge.load_documents(file_content)
                elif file.content_type == "application/vnd.openxmlformats-officedocument.wordprocessingml.document":
                    contents = await file.read()
                    docx_file = BytesIO(contents)
                    docx_file.name = file.filename
                    file_content = DocxReader().read(docx_file)
                    if agent.knowledge is not None:
                        agent.knowledge.load_documents(file_content)
                elif file.content_type == "text/plain":
                    contents = await file.read()
                    text_file = BytesIO(contents)
                    text_file.name = file.filename
                    file_content = TextReader().read(text_file)
                    if agent.knowledge is not None:
                        agent.knowledge.load_documents(file_content)
                else:
                    raise HTTPException(status_code=400, detail="Unsupported file type")

        if stream:
            return StreamingResponse(
<<<<<<< HEAD
                chat_response_streamer(new_agent_instance, message, images=base64_image),
=======
                chat_response_streamer(new_agent_instance, message, images=[image_input] if image_input else None),
>>>>>>> 7f36b83b
                media_type="text/event-stream",
            )
        else:
            run_response = cast(
                RunResponse,
                await new_agent_instance.arun(
                    message,
<<<<<<< HEAD
                    images=base64_image,
=======
                    images=[image_input] if image_input else None,
>>>>>>> 7f36b83b
                    stream=False,
                ),
            )
            return json.dumps(asdict(run_response))

    @playground_router.get("/agents/{agent_id}/sessions")
    async def get_all_agent_sessions(agent_id: str, user_id: str = Query(None)):
        logger.debug(f"AgentSessionsRequest: {agent_id} {user_id}")
        agent = get_agent_by_id(agent_id, agents)
        if agent is None:
            return JSONResponse(status_code=404, content="Agent not found.")

        if agent.storage is None:
            return JSONResponse(status_code=404, content="Agent does not have storage enabled.")

        agent_sessions: List[AgentSessionsResponse] = []
        all_agent_sessions: List[AgentSession] = agent.storage.get_all_sessions(user_id=user_id)
        for session in all_agent_sessions:
            title = get_session_title(session)
            agent_sessions.append(
                AgentSessionsResponse(
                    title=title,
                    session_id=session.session_id,
                    session_name=session.session_data.get("session_name") if session.session_data else None,
                    created_at=session.created_at,
                )
            )
        return agent_sessions

    @playground_router.get("/agents/{agent_id}/sessions/{session_id}")
    async def get_agent_session(agent_id: str, session_id: str, user_id: str = Query(None)):
        logger.debug(f"AgentSessionsRequest: {agent_id} {user_id} {session_id}")
        agent = get_agent_by_id(agent_id, agents)
        if agent is None:
            return JSONResponse(status_code=404, content="Agent not found.")

        if agent.storage is None:
            return JSONResponse(status_code=404, content="Agent does not have storage enabled.")

        agent_session: Optional[AgentSession] = agent.storage.read(session_id, user_id)
        if agent_session is None:
            return JSONResponse(status_code=404, content="Session not found.")

        return agent_session

    @playground_router.post("/agents/{agent_id}/sessions/{session_id}/rename")
    async def rename_agent_session(agent_id: str, session_id: str, body: AgentRenameRequest, user_id: str = Query(None)):
        agent = get_agent_by_id(agent_id, agents)
        if agent is None:
            return JSONResponse(status_code=404, content=f"couldn't find agent with {body.agent_id}")

        if agent.storage is None:
            return JSONResponse(status_code=404, content="Agent does not have storage enabled.")
        
        all_agent_sessions: List[AgentSession] = agent.storage.get_all_sessions(user_id=body.user_id)
        for session in all_agent_sessions:
            if session.session_id == session_id:
                agent.rename_session(session_id, body.name)
                return JSONResponse(content={"message": f"successfully renamed agent {agent.name}"})

        return JSONResponse(status_code=404, content="Session not found.")


    @playground_router.delete("/agents/{agent_id}/sessions/{session_id}")
    async def delete_agent_session(agent_id: str, session_id: str, user_id: str = Query(None)):
        agent = get_agent_by_id(agent_id, agents)
        if agent is None:
            return JSONResponse(status_code=404, content="Agent not found.")

        if agent.storage is None:
            return JSONResponse(status_code=404, content="Agent does not have storage enabled.")

        all_agent_sessions: List[AgentSession] = agent.storage.get_all_sessions(user_id=user_id)
        for session in all_agent_sessions:
            if session.session_id == session_id:
                agent.delete_session(session_id)
                return JSONResponse(content={"message": f"successfully deleted agent {agent.name}"})

        return JSONResponse(status_code=404, content="Session not found.")

    @playground_router.get("/workflows", response_model=List[WorkflowsGetResponse])
    async def get_workflows():
        if workflows is None:
            return []

        return [
            WorkflowsGetResponse(
                workflow_id=workflow.workflow_id,
                name=workflow.name,
                description=workflow.description,
            )
            for workflow in workflows
        ]

    @playground_router.get("/workflows/{workflow_id}", response_model=WorkflowGetResponse)
    async def get_workflow(workflow_id: str):
        workflow = get_workflow_by_id(workflow_id, workflows)
        if workflow is None:
            raise HTTPException(status_code=404, detail="Workflow not found")
        
        return WorkflowGetResponse(
            workflow_id=workflow.workflow_id,
            name=workflow.name,
            description=workflow.description,
            parameters=workflow._run_parameters or {},
            storage=workflow.storage.__class__.__name__ if workflow.storage else None,
        )

    @playground_router.post("/workflows/{workflow_id}/run")
    async def create_workflow_run(workflow_id: str, body: WorkflowRunRequest):
        # Retrieve the workflow by ID
        workflow = get_workflow_by_id(workflow_id, workflows)
        if workflow is None:
            raise HTTPException(status_code=404, detail="Workflow not found")

        if body.session_id is not None:
            logger.debug(f"Continuing session: {body.session_id}")
        else:
            logger.debug("Creating new session")

        # Create a new instance of this workflow
        new_workflow_instance = workflow.deep_copy(update={"workflow_id": workflow_id, "session_id": body.session_id})
        new_workflow_instance.user_id = body.user_id

        # Return based on the response type
        try:
            if new_workflow_instance._run_return_type == "RunResponse":
                # Return as a normal response
                return new_workflow_instance.run(**body.input)
            else:
                # Return as a streaming response
                return StreamingResponse(
                    (result.model_dump_json() for result in new_workflow_instance.run(**body.input)),
                    media_type="text/event-stream",
                )
        except Exception as e:
            # Handle unexpected runtime errors
            raise HTTPException(status_code=500, detail=f"Error running workflow: {str(e)}")

    @playground_router.get("/workflows/{workflow_id}/sessions", response_model=List[WorkflowSessionResponse])
    async def get_all_workflow_sessions(workflow_id: str, user_id: str = Query(None)):
        # Retrieve the workflow by ID
        workflow = get_workflow_by_id(workflow_id, workflows)
        if not workflow:
            raise HTTPException(status_code=404, detail="Workflow not found")

        # Ensure storage is enabled for the workflow
        if not workflow.storage:
            raise HTTPException(status_code=404, detail="Workflow does not have storage enabled")

        # Retrieve all sessions for the given workflow and user
        try:
            all_workflow_sessions: List[WorkflowSession] = workflow.storage.get_all_sessions(
                user_id=user_id, workflow_id=workflow_id
            )
        except Exception as e:
            raise HTTPException(status_code=500, detail=f"Error retrieving sessions: {str(e)}")

        # Return the sessions
        return [
            WorkflowSessionResponse(
                title=get_session_title_from_workflow_session(session),
                session_id=session.session_id,
                session_name=session.session_data.get("session_name") if session.session_data else None,
                created_at=session.created_at,
            )
            for session in all_workflow_sessions
        ]

    @playground_router.get("/workflows/{workflow_id}/sessions/{session_id}")
    async def get_workflow_session(workflow_id: str, session_id: str, user_id: str = Query(None)):
        # Retrieve the workflow by ID
        workflow = get_workflow_by_id(workflow_id, workflows)
        if not workflow:
            raise HTTPException(status_code=404, detail="Workflow not found")

        # Ensure storage is enabled for the workflow
        if not workflow.storage:
            raise HTTPException(status_code=404, detail="Workflow does not have storage enabled")

        # Retrieve the specific session
        try:
            workflow_session: Optional[WorkflowSession] = workflow.storage.read(session_id, user_id)
        except Exception as e:
            raise HTTPException(status_code=500, detail=f"Error retrieving session: {str(e)}")

        if not workflow_session:
            raise HTTPException(status_code=404, detail="Session not found")

        # Return the session
        return workflow_session

    @playground_router.post("/workflows/{workflow_id}/sessions/{session_id}/rename")
    async def rename_workflow_session(workflow_id: str, session_id: str, body: WorkflowRenameRequest, user_id: str = Query(None)):
        workflow = get_workflow_by_id(workflow_id, workflows)
        if workflow is None:
            raise HTTPException(status_code=404, detail="Workflow not found")

        workflow.session_id = session_id
        workflow.rename_session(body.name)
        return JSONResponse(content={"message": f"successfully renamed workflow {workflow.name}"})

    @playground_router.delete("/workflows/{workflow_id}/sessions/{session_id}")
    async def delete_workflow_session(workflow_id: str, session_id: str, user_id: str = Query(None)):
        workflow = get_workflow_by_id(workflow_id, workflows)
        if workflow is None:
            raise HTTPException(status_code=404, detail="Workflow not found")

        workflow.delete_session(session_id)
        return JSONResponse(content={"message": f"successfully deleted workflow {workflow.name}"})

    return playground_router<|MERGE_RESOLUTION|>--- conflicted
+++ resolved
@@ -1,33 +1,20 @@
-<<<<<<< HEAD
 import base64
 from io import BytesIO
-=======
->>>>>>> 7f36b83b
 import json
 from dataclasses import asdict
 from io import BytesIO
 from typing import Any, AsyncGenerator, Generator, List, Optional, cast
 
-<<<<<<< HEAD
 from fastapi import APIRouter, File, Form, HTTPException, Query, UploadFile
-=======
-from fastapi import APIRouter, File, Form, HTTPException, UploadFile
->>>>>>> 7f36b83b
 from fastapi.responses import JSONResponse, StreamingResponse
 
 from agno.agent.agent import Agent, RunResponse
 from agno.agent.session import AgentSession
 from agno.document.reader.csv_reader import CSVReader
-<<<<<<< HEAD
-from agno.document.reader.docx import DocxReader
-from agno.document.reader.pdf import PDFReader
-from agno.document.reader.text import TextReader
-=======
 from agno.document.reader.docx_reader import DocxReader
 from agno.document.reader.pdf_reader import PDFReader
 from agno.document.reader.text_reader import TextReader
 from agno.media import ImageInput
->>>>>>> 7f36b83b
 from agno.playground.operator import (
     format_tools,
     get_agent_by_id,
@@ -39,11 +26,8 @@
     AgentGetResponse,
     AgentModel,
     AgentRenameRequest,
-<<<<<<< HEAD
-=======
     AgentSessionDeleteRequest,
     AgentSessionsRequest,
->>>>>>> 7f36b83b
     AgentSessionsResponse,
     WorkflowGetResponse,
     WorkflowRenameRequest,
@@ -122,17 +106,10 @@
 
         return ImageInput(content=content)
 
-<<<<<<< HEAD
     @playground_router.post("/agents/{agent_id}/run")
     def create_agent_run(
         agent_id: str,
         message: str = Form(...),
-=======
-    @playground_router.post("/agent/run")
-    def agent_run(
-        message: str = Form(...),
-        agent_id: str = Form(...),
->>>>>>> 7f36b83b
         stream: bool = Form(True),
         monitor: bool = Form(False),
         session_id: Optional[str] = Form(None),
@@ -164,15 +141,9 @@
         else:
             new_agent_instance.monitoring = False
 
-<<<<<<< HEAD
         base64_image: Optional[List[Union[str, Dict]]] = None
         if image:
             base64_image = process_image(image)
-=======
-        image_input: Optional[ImageInput] = None
-        if image:
-            image_input = process_image(image)
->>>>>>> 7f36b83b
 
         if files:
             for file in files:
@@ -209,24 +180,15 @@
 
         if stream:
             return StreamingResponse(
-<<<<<<< HEAD
                 chat_response_streamer(new_agent_instance, message, images=base64_image),
-=======
-                chat_response_streamer(new_agent_instance, message, images=[image_input] if image_input else None),
->>>>>>> 7f36b83b
                 media_type="text/event-stream",
             )
         else:
             run_response = cast(
                 RunResponse,
                 new_agent_instance.run(
-<<<<<<< HEAD
                     message,
                     images=base64_image,
-=======
-                    message=message,
-                    images=[image_input] if image_input else None,
->>>>>>> 7f36b83b
                     stream=False,
                 ),
             )
@@ -518,17 +480,10 @@
 
         return ImageInput(content=content)
 
-<<<<<<< HEAD
     @playground_router.post("/agents/{agent_id}/run")
     async def create_agent_run(
         agent_id: str,
         message: str = Form(...),
-=======
-    @playground_router.post("/agent/run")
-    async def agent_run(
-        message: str = Form(...),
-        agent_id: str = Form(...),
->>>>>>> 7f36b83b
         stream: bool = Form(True),
         monitor: bool = Form(False),
         session_id: Optional[str] = Form(None),
@@ -560,15 +515,9 @@
         else:
             new_agent_instance.monitoring = False
 
-<<<<<<< HEAD
         base64_image: Optional[List[Union[str, Dict]]] = None
         if image:
             base64_image = await process_image(image)
-=======
-        image_input: Optional[ImageInput] = None
-        if image:
-            image_input = await process_image(image)
->>>>>>> 7f36b83b
 
         if files:
             for file in files:
@@ -605,11 +554,7 @@
 
         if stream:
             return StreamingResponse(
-<<<<<<< HEAD
                 chat_response_streamer(new_agent_instance, message, images=base64_image),
-=======
-                chat_response_streamer(new_agent_instance, message, images=[image_input] if image_input else None),
->>>>>>> 7f36b83b
                 media_type="text/event-stream",
             )
         else:
@@ -617,11 +562,7 @@
                 RunResponse,
                 await new_agent_instance.arun(
                     message,
-<<<<<<< HEAD
                     images=base64_image,
-=======
-                    images=[image_input] if image_input else None,
->>>>>>> 7f36b83b
                     stream=False,
                 ),
             )
